--- conflicted
+++ resolved
@@ -115,12 +115,8 @@
                 "sha256:cda06c99cd6f4a36571bb38e560a6fcfb1f136521e57f612e0bc31957b1cd4bd",
                 "sha256:ec8bc0ab00c76c4260a201eaa58812ea8b1b7fde0ecf5f9c9365a182bd4691ed"
             ],
-<<<<<<< HEAD
             "markers": "python_version >= '3.5'",
             "version": "==5.0.0"
-=======
-            "version": "==4.7.6"
->>>>>>> cc9a4c37
         },
         "stdiomask": {
             "hashes": [
@@ -172,10 +168,7 @@
                 "sha256:f57744fc61e118b5d114ae8077d8eb9df4d2d2c11e2af194e21f0c11ed9dcf6c",
                 "sha256:f835015a825980b65356e9520979a1564c56efea7da7d4b68a14d4a07a3a7336"
             ],
-<<<<<<< HEAD
             "markers": "python_version >= '3.6'",
-=======
->>>>>>> cc9a4c37
             "version": "==1.6.2"
         }
     },
@@ -347,10 +340,7 @@
                 "sha256:5941b2b48a20143d2267e95b1c2a7603ce057ee39fd88e7329b0c292aa16869b",
                 "sha256:9f47eda37229f68eee03b24b9748937c7dc3868f906e8ba69fbcbdd3bc5dc3e2"
             ],
-<<<<<<< HEAD
             "markers": "python_version >= '2.7' and python_version not in '3.0, 3.1, 3.2, 3.3, 3.4'",
-=======
->>>>>>> cc9a4c37
             "version": "==0.4.4"
         },
         "coverage": {
@@ -394,7 +384,6 @@
         },
         "cryptography": {
             "hashes": [
-<<<<<<< HEAD
                 "sha256:07ca431b788249af92764e3be9a488aa1d39a0bc3be313d826bbec690417e538",
                 "sha256:13b88a0bd044b4eae1ef40e265d006e34dbcde0c2f1e15eb9896501b2d8f6c6f",
                 "sha256:32434673d8505b42c0de4de86da8c1620651abd24afe91ae0335597683ed1b77",
@@ -419,32 +408,6 @@
                 "sha256:efe15aca4f64f3a7ea0c09c87826490e50ed166ce67368a68f315ea0807a20df"
             ],
             "version": "==3.2.1"
-=======
-                "sha256:22f8251f68953553af4f9c11ec5f191198bc96cff9f0ac5dd5ff94daede0ee6d",
-                "sha256:284e275e3c099a80831f9898fb5c9559120d27675c3521278faba54e584a7832",
-                "sha256:3e17d02941c0f169c5b877597ca8be895fca0e5e3eb882526a74aa4804380a98",
-                "sha256:52a47e60953679eea0b4d490ca3c241fb1b166a7b161847ef4667dfd49e7699d",
-                "sha256:57b8c1ed13b8aa386cabbfde3be175d7b155682470b0e259fecfe53850967f8a",
-                "sha256:6a8f64ed096d13f92d1f601a92d9fd1f1025dc73a2ca1ced46dcf5e0d4930943",
-                "sha256:6e8a3c7c45101a7eeee93102500e1b08f2307c717ff553fcb3c1127efc9b6917",
-                "sha256:7ef41304bf978f33cfb6f43ca13bb0faac0c99cda33693aa20ad4f5e34e8cb8f",
-                "sha256:87c2fffd61e934bc0e2c927c3764c20b22d7f5f7f812ee1a477de4c89b044ca6",
-                "sha256:88069392cd9a1e68d2cfd5c3a2b0d72a44ef3b24b8977a4f7956e9e3c4c9477a",
-                "sha256:8a0866891326d3badb17c5fd3e02c926b635e8923fa271b4813cd4d972a57ff3",
-                "sha256:8f0fd8b0751d75c4483c534b209e39e918f0d14232c0d8a2a76e687f64ced831",
-                "sha256:9a07e6d255053674506091d63ab4270a119e9fc83462c7ab1dbcb495b76307af",
-                "sha256:9a8580c9afcdcddabbd064c0a74f337af74ff4529cdf3a12fa2e9782d677a2e5",
-                "sha256:bd80bc156d3729b38cb227a5a76532aef693b7ac9e395eea8063ee50ceed46a5",
-                "sha256:d1cbc3426e6150583b22b517ef3720036d7e3152d428c864ff0f3fcad2b97591",
-                "sha256:e15ac84dcdb89f92424cbaca4b0b34e211e7ce3ee7b0ec0e4f3c55cee65fae5a",
-                "sha256:e4789b84f8dedf190148441f7c5bfe7244782d9cbb194a36e17b91e7d3e1cca9",
-                "sha256:f01c9116bfb3ad2831e125a73dcd957d173d6ddca7701528eff1e7d97972872c",
-                "sha256:f0e3986f6cce007216b23c490f093f35ce2068f3c244051e559f647f6731b7ae",
-                "sha256:f2aa3f8ba9e2e3fd49bd3de743b976ab192fbf0eb0348cebde5d2a9de0090a9f",
-                "sha256:fb70a4cedd69dc52396ee114416a3656e011fb0311fca55eb55c7be6ed9c8aef"
-            ],
-            "version": "==3.2"
->>>>>>> cc9a4c37
         },
         "detox": {
             "hashes": [
@@ -507,10 +470,7 @@
                 "sha256:6eea89b655917b500437e9668e4a12eabdcf00229a0df1762aabd692ef9b746b",
                 "sha256:befa4d101f91bad1b632df4308ec64555db684c360bd7d2130b4807d49ce86b8"
             ],
-<<<<<<< HEAD
             "markers": "python_version >= '3.4'",
-=======
->>>>>>> cc9a4c37
             "version": "==3.1.11"
         },
         "greenlet": {
@@ -576,22 +536,9 @@
             "hashes": [
                 "sha256:dcab1d98b469a12a1a624ead220584391648790275560e1a43e54c5dceae65e7",
                 "sha256:dcaeec1b5f0eca77faea2a35ab790b4f3680ff75590bfcb7145986905aab2f58"
-<<<<<<< HEAD
             ],
             "markers": "python_version >= '3.6' and python_version < '4.0'",
             "version": "==5.6.4"
-=======
-            ],
-            "version": "==5.6.4"
-        },
-        "jeepney": {
-            "hashes": [
-                "sha256:3479b861cc2b6407de5188695fa1a8d57e5072d7059322469b62628869b8e36e",
-                "sha256:d6c6b49683446d2407d2fe3acb7a368a77ff063f9182fe427da15d622adc24cf"
-            ],
-            "markers": "sys_platform == 'linux'",
-            "version": "==0.4.3"
->>>>>>> cc9a4c37
         },
         "keyring": {
             "hashes": [
@@ -669,12 +616,8 @@
                 "sha256:cda06c99cd6f4a36571bb38e560a6fcfb1f136521e57f612e0bc31957b1cd4bd",
                 "sha256:ec8bc0ab00c76c4260a201eaa58812ea8b1b7fde0ecf5f9c9365a182bd4691ed"
             ],
-<<<<<<< HEAD
             "markers": "python_version >= '3.5'",
             "version": "==5.0.0"
-=======
-            "version": "==4.7.6"
->>>>>>> cc9a4c37
         },
         "mypy": {
             "hashes": [
@@ -784,10 +727,7 @@
                 "sha256:381985fcc551eb9d37c52088a32914e00517e57f4a21609f48141ba08e193fa0",
                 "sha256:88a0bbcd659fcb9573703957c6b9cff9fab7295e6e76db54c9d00ae42df32773"
             ],
-<<<<<<< HEAD
             "markers": "python_version >= '3.5'",
-=======
->>>>>>> cc9a4c37
             "version": "==2.7.2"
         },
         "pylint": {
@@ -871,7 +811,6 @@
         },
         "regex": {
             "hashes": [
-<<<<<<< HEAD
                 "sha256:03855ee22980c3e4863dc84c42d6d2901133362db5daf4c36b710dd895d78f0a",
                 "sha256:06b52815d4ad38d6524666e0d50fe9173533c9cc145a5779b89733284e6f688f",
                 "sha256:11116d424734fe356d8777f89d625f0df783251ada95d6261b4c36ad27a394bb",
@@ -901,37 +840,6 @@
                 "sha256:f43109822df2d3faac7aad79613f5f02e4eab0fc8ad7932d2e70e2a83bd49c26"
             ],
             "version": "==2020.10.28"
-=======
-                "sha256:0cb23ed0e327c18fb7eac61ebbb3180ebafed5b9b86ca2e15438201e5903b5dd",
-                "sha256:1a065e7a6a1b4aa851a0efa1a2579eabc765246b8b3a5fd74000aaa3134b8b4e",
-                "sha256:1a511470db3aa97432ac8c1bf014fcc6c9fbfd0f4b1313024d342549cf86bcd6",
-                "sha256:1c447b0d108cddc69036b1b3910fac159f2b51fdeec7f13872e059b7bc932be1",
-                "sha256:2278453c6a76280b38855a263198961938108ea2333ee145c5168c36b8e2b376",
-                "sha256:240509721a663836b611fa13ca1843079fc52d0b91ef3f92d9bba8da12e768a0",
-                "sha256:4e21340c07090ddc8c16deebfd82eb9c9e1ec5e62f57bb86194a2595fd7b46e0",
-                "sha256:570e916a44a361d4e85f355aacd90e9113319c78ce3c2d098d2ddf9631b34505",
-                "sha256:59d5c6302d22c16d59611a9fd53556554010db1d47e9df5df37be05007bebe75",
-                "sha256:6a46eba253cedcbe8a6469f881f014f0a98819d99d341461630885139850e281",
-                "sha256:6f567df0601e9c7434958143aebea47a9c4b45434ea0ae0286a4ec19e9877169",
-                "sha256:781906e45ef1d10a0ed9ec8ab83a09b5e0d742de70e627b20d61ccb1b1d3964d",
-                "sha256:8469377a437dbc31e480993399fd1fd15fe26f382dc04c51c9cb73e42965cc06",
-                "sha256:8cd0d587aaac74194ad3e68029124c06245acaeddaae14cb45844e5c9bebeea4",
-                "sha256:97a023f97cddf00831ba04886d1596ef10f59b93df7f855856f037190936e868",
-                "sha256:a973d5a7a324e2a5230ad7c43f5e1383cac51ef4903bf274936a5634b724b531",
-                "sha256:af360e62a9790e0a96bc9ac845d87bfa0e4ee0ee68547ae8b5a9c1030517dbef",
-                "sha256:b706c70070eea03411b1761fff3a2675da28d042a1ab7d0863b3efe1faa125c9",
-                "sha256:bfd7a9fddd11d116a58b62ee6c502fd24cfe22a4792261f258f886aa41c2a899",
-                "sha256:c30d8766a055c22e39dd7e1a4f98f6266169f2de05db737efe509c2fb9c8a3c8",
-                "sha256:c53dc8ee3bb7b7e28ee9feb996a0c999137be6c1d3b02cb6b3c4cba4f9e5ed09",
-                "sha256:c95d514093b80e5309bdca5dd99e51bcf82c44043b57c34594d9d7556bd04d05",
-                "sha256:d43cf21df524283daa80ecad551c306b7f52881c8d0fe4e3e76a96b626b6d8d8",
-                "sha256:d62205f00f461fe8b24ade07499454a3b7adf3def1225e258b994e2215fd15c5",
-                "sha256:e289a857dca3b35d3615c3a6a438622e20d1bf0abcb82c57d866c8d0be3f44c4",
-                "sha256:e5f6aa56dda92472e9d6f7b1e6331f4e2d51a67caafff4d4c5121cadac03941e",
-                "sha256:f4b1c65ee86bfbf7d0c3dfd90592a9e3d6e9ecd36c367c884094c050d4c35d04"
-            ],
-            "version": "==2020.10.23"
->>>>>>> cc9a4c37
         },
         "requests": {
             "hashes": [
@@ -973,10 +881,7 @@
                 "sha256:ced8b23dceb22134307c1b8abfa523da14198793d9787ac838e70e29e77458d4",
                 "sha256:fa0fe2722ee1c3f57eac478820c3a5ae2f624af8264cbdf9000c980ff7f75e3f"
             ],
-<<<<<<< HEAD
             "markers": "python_version >= '2.7' and python_version not in '3.0, 3.1, 3.2, 3.3'",
-=======
->>>>>>> cc9a4c37
             "version": "==2.13.0"
         },
         "six": {
@@ -1019,10 +924,7 @@
                 "sha256:9ad44aaf0fc3697c06f6e05c7cf025dd66bc7bcb7613c66d85f4464c47ac8fad",
                 "sha256:ef54779f1c09f346b2b5a8e5c61f96fbcb639929e640e59f8cf810794f406432"
             ],
-<<<<<<< HEAD
             "markers": "python_version >= '2.6' and python_version not in '3.0, 3.1, 3.2, 3.3'",
-=======
->>>>>>> cc9a4c37
             "version": "==4.51.0"
         },
         "twine": {
@@ -1059,10 +961,7 @@
                 "sha256:d43943ef777f9a1c42bf4e552ba23ac77a6351de620aa9acf64ad54933ad4d34",
                 "sha256:d5d33e9e7af3b34a40dc05f498939f0ebf187f07c385fd58d591c533ad8562fe",
                 "sha256:d648b8e3bf2fe648745c8ffcee3db3ff903d0817a01a12dd6a6ea7a8f4889072",
-<<<<<<< HEAD
                 "sha256:f208eb7aff048f6bea9586e61af041ddf7f9ade7caed625742af423f6bae3298",
-=======
->>>>>>> cc9a4c37
                 "sha256:fac11badff8313e23717f3dada86a15389d0708275bddf766cca67a84ead3e91",
                 "sha256:fc0fea399acb12edbf8a628ba8d2312f583bdbdb3335635db062fa98cf71fca4",
                 "sha256:fcf135e17cc74dbfbc05894ebca928ffeb23d9790b3167a674921db19082401f",
@@ -1083,10 +982,7 @@
                 "sha256:8d7eaa5a82a1cac232164990f04874c594c9453ec55eef02eab885aa02fc17a2",
                 "sha256:f5321fbe4bf3fefa0efd0bfe7fb14e90909eb62a48ccda331726b4319897dd5e"
             ],
-<<<<<<< HEAD
             "markers": "python_version >= '2.7' and python_version not in '3.0, 3.1, 3.2, 3.3, 3.4' and python_version < '4'",
-=======
->>>>>>> cc9a4c37
             "version": "==1.25.11"
         },
         "virtualenv": {
@@ -1094,10 +990,7 @@
                 "sha256:b0011228208944ce71052987437d3843e05690b2f23d1c7da4263fde104c97a2",
                 "sha256:b8d6110f493af256a40d65e29846c69340a947669eec8ce784fcf3dd3af28380"
             ],
-<<<<<<< HEAD
             "markers": "python_version >= '2.7' and python_version not in '3.0, 3.1, 3.2, 3.3'",
-=======
->>>>>>> cc9a4c37
             "version": "==20.1.0"
         },
         "webencodings": {
@@ -1156,10 +1049,7 @@
                 "sha256:f57744fc61e118b5d114ae8077d8eb9df4d2d2c11e2af194e21f0c11ed9dcf6c",
                 "sha256:f835015a825980b65356e9520979a1564c56efea7da7d4b68a14d4a07a3a7336"
             ],
-<<<<<<< HEAD
             "markers": "python_version >= '3.6'",
-=======
->>>>>>> cc9a4c37
             "version": "==1.6.2"
         },
         "zipp": {
@@ -1167,10 +1057,7 @@
                 "sha256:102c24ef8f171fd729d46599845e95c7ab894a4cf45f5de11a44cc7444fb1108",
                 "sha256:ed5eee1974372595f9e416cc7bbeeb12335201d8081ca8a0743c954d4446e5cb"
             ],
-<<<<<<< HEAD
             "markers": "python_version >= '3.6'",
-=======
->>>>>>> cc9a4c37
             "version": "==3.4.0"
         }
     }
